//! # The Chain Specification
//!
//! By default, when simply running CKB, CKB will connect to the official public Nervos network.
//!
//! In order to run a chain different to the official public one,
//! with a config file specifying chain = "path" under [ckb].
//!
//! Because the limitation of toml library,
//! we must put nested config struct in the tail to make it serializable,
//! details https://docs.rs/toml/0.5.0/toml/ser/index.html

use crate::consensus::Consensus;
use ckb_core::block::Block;
use ckb_core::block::BlockBuilder;
use ckb_core::header::HeaderBuilder;
use ckb_core::script::Script;
use ckb_core::transaction::{CellOutput, Transaction, TransactionBuilder};
use ckb_core::{BlockNumber, Capacity, Cycle};
use ckb_pow::{Pow, PowEngine};
use ckb_resource::{Resource, ResourceLocator};
use numext_fixed_hash::H256;
use numext_fixed_uint::U256;
use serde_derive::{Deserialize, Serialize};
use std::error::Error;
use std::fmt;
use std::path::PathBuf;
use std::sync::Arc;

pub mod consensus;

#[derive(Clone, PartialEq, Eq, Debug)]
pub struct ChainSpec {
    pub resource: Resource,
    pub name: String,
    pub genesis: Genesis,
    pub params: Params,
    pub system_cells: Vec<Resource>,
    pub pow: Pow,
}

// change the order will break integration test, see module doc.
#[derive(Serialize, Deserialize)]
pub struct ChainSpecConfig {
    pub name: String,
    pub system_cells: Vec<SystemCell>,
    pub pow: Pow,
    pub genesis: Genesis,
    pub params: Params,
}

#[derive(Clone, PartialEq, Eq, Debug, Serialize, Deserialize)]
pub struct Params {
    pub initial_block_reward: Capacity,
    pub max_block_cycles: Cycle,
    pub cellbase_maturity: BlockNumber,
}

#[derive(Clone, PartialEq, Eq, Debug, Serialize, Deserialize)]
pub struct Genesis {
    pub version: u32,
    pub parent_hash: H256,
    pub timestamp: u64,
<<<<<<< HEAD
    pub transactions_root: H256,
    pub proposals_root: H256,
=======
>>>>>>> 14e0fab4
    pub difficulty: U256,
    pub uncles_hash: H256,
    pub hash: Option<H256>,
    pub seal: Seal,
}

#[derive(Clone, PartialEq, Eq, Debug, Serialize, Deserialize)]
pub struct Seal {
    pub nonce: u64,
    pub proof: Vec<u8>,
}

#[derive(Clone, PartialEq, Eq, Debug, Serialize, Deserialize)]
pub struct SystemCell {
    pub path: PathBuf,
}

#[derive(Debug)]
pub struct FileNotFoundError;

impl FileNotFoundError {
    fn boxed() -> Box<Self> {
        Box::new(FileNotFoundError)
    }
}

impl Error for FileNotFoundError {}

impl fmt::Display for FileNotFoundError {
    fn fmt(&self, f: &mut fmt::Formatter) -> fmt::Result {
        write!(f, "ChainSpec: file not found")
    }
}

#[derive(Debug)]
pub struct GenesisError {
    expect: H256,
    actual: H256,
}

impl GenesisError {
    fn boxed(self) -> Box<Self> {
        Box::new(self)
    }
}

impl Error for GenesisError {}

impl fmt::Display for GenesisError {
    fn fmt(&self, f: &mut fmt::Formatter) -> fmt::Result {
        write!(
            f,
            "GenesisError: hash mismatch, expect {:x}, actual {:x}",
            self.expect, self.actual
        )
    }
}

impl ChainSpec {
    pub fn resolve_relative_to(
        locator: &ResourceLocator,
        spec_path: PathBuf,
        config_file: &Resource,
    ) -> Result<ChainSpec, Box<Error>> {
        let resource = match locator.resolve_relative_to(spec_path, config_file) {
            Some(r) => r,
            None => return Err(FileNotFoundError::boxed()),
        };
        let config_bytes = resource.get()?;
        let spec_config: ChainSpecConfig = toml::from_slice(&config_bytes)?;

        let system_cells_result: Result<Vec<_>, FileNotFoundError> = spec_config
            .system_cells
            .into_iter()
            .map(|c| {
                locator
                    .resolve_relative_to(c.path, &resource)
                    .ok_or(FileNotFoundError)
            })
            .collect();

        Ok(ChainSpec {
            resource,
            system_cells: system_cells_result?,
            name: spec_config.name,
            genesis: spec_config.genesis,
            params: spec_config.params,
            pow: spec_config.pow,
        })
    }

    pub fn pow_engine(&self) -> Arc<dyn PowEngine> {
        self.pow.engine()
    }

    fn build_system_cell_transaction(&self) -> Result<Transaction, Box<Error>> {
        let outputs_result: Result<Vec<_>, _> = self
            .system_cells
            .iter()
            .map(|c| {
                c.get()
                    .map_err(|err| Box::new(err) as Box<Error>)
                    .and_then(|data| {
                        let data = data.into_owned();
                        // TODO: we should provide a proper lock script here so system cells
                        // can be updated.
                        Capacity::bytes(data.len())
                            .map(|cap| CellOutput::new(cap, data, Script::default(), None))
                            .map_err(|err| Box::new(err) as Box<Error>)
                    })
            })
            .collect();

        let outputs = outputs_result?;

        Ok(TransactionBuilder::default().outputs(outputs).build())
    }

    fn verify_genesis_hash(&self, genesis: &Block) -> Result<(), Box<Error>> {
        if let Some(ref expect) = self.genesis.hash {
            let actual = genesis.header().hash();
            if &actual != expect {
                return Err(GenesisError {
                    actual,
                    expect: expect.clone(),
                }
                .boxed());
            }
        }
        Ok(())
    }

    pub fn to_consensus(&self) -> Result<Consensus, Box<Error>> {
        let header_builder = HeaderBuilder::default()
            .version(self.genesis.version)
            .parent_hash(self.genesis.parent_hash.clone())
            .timestamp(self.genesis.timestamp)
<<<<<<< HEAD
            .transactions_root(self.genesis.transactions_root.clone())
            .proposals_root(self.genesis.proposals_root.clone())
=======
>>>>>>> 14e0fab4
            .difficulty(self.genesis.difficulty.clone())
            .nonce(self.genesis.seal.nonce)
            .proof(self.genesis.seal.proof.to_vec())
            .uncles_hash(self.genesis.uncles_hash.clone());

        let genesis_block = BlockBuilder::default()
<<<<<<< HEAD
            .transaction(self.build_system_cell_transaction()?)
            .header(header)
            .build();
=======
            .commit_transaction(self.build_system_cell_transaction()?)
            .with_header_builder(header_builder);

        self.verify_genesis_hash(&genesis_block)?;
>>>>>>> 14e0fab4

        let consensus = Consensus::default()
            .set_id(self.name.clone())
            .set_genesis_block(genesis_block)
            .set_cellbase_maturity(self.params.cellbase_maturity)
            .set_initial_block_reward(self.params.initial_block_reward)
            .set_max_block_cycles(self.params.max_block_cycles)
            .set_pow(self.pow.clone());

        Ok(consensus)
    }
}

#[cfg(test)]
pub mod test {
    use super::*;

    #[test]
    fn test_chain_spec_load() {
        let locator = ResourceLocator::current_dir().unwrap();
        let ckb = locator.ckb();
        let dev = ChainSpec::resolve_relative_to(&locator, PathBuf::from("specs/dev.toml"), &ckb);
        assert!(dev.is_ok(), format!("{:?}", dev));
    }

    #[test]
    fn always_success_type_hash() {
        let locator = ResourceLocator::current_dir().unwrap();
        let ckb = locator.ckb();
        let dev = ChainSpec::resolve_relative_to(&locator, PathBuf::from("specs/dev.toml"), &ckb);
        assert!(dev.is_ok(), format!("{:?}", dev));

        let chain_spec = dev.unwrap();
        let tx = chain_spec.build_system_cell_transaction().unwrap();

        // Tx and Output hash will be used in some test cases directly, assert here for convenience
        assert_eq!(
            format!("{:x}", tx.hash()),
            "48168c5b2460bfa698f60e67f08df5298b1d43b2da7939a219ffd863e1380d11"
        );

        let reference = tx.outputs()[0].data_hash();
        assert_eq!(
            format!("{:x}", reference),
            "28e83a1277d48add8e72fadaa9248559e1b632bab2bd60b27955ebc4c03800a5"
        );

        let script = Script::new(vec![], reference);
        assert_eq!(
            format!("{:x}", script.hash()),
            "9a9a6bdbc38d4905eace1822f85237e3a1e238bb3f277aa7b7c8903441123510"
        );

        assert!(chain_spec.to_consensus().is_ok());
    }

    #[test]
    fn test_testnet_chain_spec_load() {
        let locator = ResourceLocator::current_dir().unwrap();
        let ckb = locator.ckb();
        let testnet =
            ChainSpec::resolve_relative_to(&locator, PathBuf::from("specs/testnet.toml"), &ckb);
        assert!(testnet.is_ok(), format!("{:?}", testnet));
        let chain_spec = testnet.unwrap();

        let result = chain_spec.build_system_cell_transaction();
        assert!(result.is_ok(), format!("{:?}", result));
        let tx = result.unwrap();

        let data_hash = tx.outputs()[0].data_hash();
        assert_eq!(
            format!("{:x}", data_hash),
            "8bddddc3ae2e09c13106634d012525aa32fc47736456dba11514d352845e561d"
        );

        assert!(chain_spec.to_consensus().is_ok());
    }
}<|MERGE_RESOLUTION|>--- conflicted
+++ resolved
@@ -42,10 +42,10 @@
 #[derive(Serialize, Deserialize)]
 pub struct ChainSpecConfig {
     pub name: String,
+    pub genesis: Genesis,
+    pub params: Params,
     pub system_cells: Vec<SystemCell>,
     pub pow: Pow,
-    pub genesis: Genesis,
-    pub params: Params,
 }
 
 #[derive(Clone, PartialEq, Eq, Debug, Serialize, Deserialize)]
@@ -60,11 +60,6 @@
     pub version: u32,
     pub parent_hash: H256,
     pub timestamp: u64,
-<<<<<<< HEAD
-    pub transactions_root: H256,
-    pub proposals_root: H256,
-=======
->>>>>>> 14e0fab4
     pub difficulty: U256,
     pub uncles_hash: H256,
     pub hash: Option<H256>,
@@ -99,7 +94,6 @@
     }
 }
 
-#[derive(Debug)]
 pub struct GenesisError {
     expect: H256,
     actual: H256,
@@ -113,13 +107,19 @@
 
 impl Error for GenesisError {}
 
-impl fmt::Display for GenesisError {
+impl fmt::Debug for GenesisError {
     fn fmt(&self, f: &mut fmt::Formatter) -> fmt::Result {
         write!(
             f,
             "GenesisError: hash mismatch, expect {:x}, actual {:x}",
             self.expect, self.actual
         )
+    }
+}
+
+impl fmt::Display for GenesisError {
+    fn fmt(&self, f: &mut fmt::Formatter) -> fmt::Result {
+        fmt::Debug::fmt(self, f)
     }
 }
 
@@ -202,27 +202,16 @@
             .version(self.genesis.version)
             .parent_hash(self.genesis.parent_hash.clone())
             .timestamp(self.genesis.timestamp)
-<<<<<<< HEAD
-            .transactions_root(self.genesis.transactions_root.clone())
-            .proposals_root(self.genesis.proposals_root.clone())
-=======
->>>>>>> 14e0fab4
             .difficulty(self.genesis.difficulty.clone())
             .nonce(self.genesis.seal.nonce)
             .proof(self.genesis.seal.proof.to_vec())
             .uncles_hash(self.genesis.uncles_hash.clone());
 
         let genesis_block = BlockBuilder::default()
-<<<<<<< HEAD
             .transaction(self.build_system_cell_transaction()?)
-            .header(header)
-            .build();
-=======
-            .commit_transaction(self.build_system_cell_transaction()?)
             .with_header_builder(header_builder);
 
         self.verify_genesis_hash(&genesis_block)?;
->>>>>>> 14e0fab4
 
         let consensus = Consensus::default()
             .set_id(self.name.clone())
@@ -276,7 +265,10 @@
             "9a9a6bdbc38d4905eace1822f85237e3a1e238bb3f277aa7b7c8903441123510"
         );
 
-        assert!(chain_spec.to_consensus().is_ok());
+        assert!(
+            chain_spec.to_consensus().is_ok(),
+            format!("{:?}", chain_spec.to_consensus())
+        );
     }
 
     #[test]
@@ -298,6 +290,9 @@
             "8bddddc3ae2e09c13106634d012525aa32fc47736456dba11514d352845e561d"
         );
 
-        assert!(chain_spec.to_consensus().is_ok());
+        assert!(
+            chain_spec.to_consensus().is_ok(),
+            format!("{:?}", chain_spec.to_consensus())
+        );
     }
 }